--- conflicted
+++ resolved
@@ -92,11 +92,8 @@
             config_map['data_dir'] = data_dir
         if not os.path.exists(data_dir):
             os.makedirs(data_dir)
-<<<<<<< HEAD
-        cohere.prep(prep_dir, **config_map)
-=======
+
         conf_data_map = cohere.prep(prep_file, auto_data, **config_map)
->>>>>>> af166543
 
     dirs = os.listdir(experiment_dir)
     for dir in dirs:
@@ -108,14 +105,11 @@
             config_map['data_dir'] = data_dir
             if not os.path.exists(data_dir):
                 os.makedirs(data_dir)
-<<<<<<< HEAD
-            cohere.prep(prep_dir, **config_map)
-=======
+
             conf_data_map = cohere.prep(prep_file, auto_data, **config_map)
             
     if auto_data:
         ut.write_config(conf_data_map, data_conf)
->>>>>>> af166543
 
 
 def main(arg):
