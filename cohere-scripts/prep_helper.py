import os
import re
import glob
import time

import numpy as np
from multiprocessing import Pool, Process, Queue
import cohere_core.utilities as ut
from functools import partial
import cohere_core.utilities.dvc_utils as dvut
import importlib


PREP_DATA_FILENAME = 'prep_data.tif'

def write_prep_arr(arr, save_dir, filename):
    """
    This function saves the prepared data in given directory. Creates the directory if
    it does not exist.
    """
    if not os.path.exists(save_dir):
        os.makedirs(save_dir)
<<<<<<< HEAD
    print(f"Saving array (max={int(arr.max())}) as {save_dir + '/' + filename}")
    ut.save_tif(arr, save_dir + '/' + filename)
=======
    ut.save_tif(arr, ut.join(save_dir, filename))
>>>>>>> b99d9cd9


def read_align(prep_obj, refarr, dir):
    """
    Aligns scan with reference array and enqueues the correlation error.
    Parameters
    ----------
    prep_obj : Object
        contains attributes for data preprocess
    refarr : ndarray
        reference array
    dir : str
        directory to the raw data
    q : Queue
        queue for passing the correlation error to the reporting process
    Returns
    -------
    aligned_array : array
        aligned array
    """
    # read
    arr = prep_obj.read_scan(dir)
    # assuming here the scan number is the last literal group in dir
    scan = int(next(re.finditer(r'\d+$', dir)).group(0))
    # align
    aligned_err = dvut.align_arrays_pixel(refarr, arr)
    [aligned, err] = aligned_err
    return [np.absolute(aligned), err, scan]


def read_scan_save(prep_obj, read_dir_write_dir):
    (read_dir, write_dir) = read_dir_write_dir
    # read scan
    arr = prep_obj.read_scan(read_dir)
    # clear seam
    arr = prep_obj.det_obj.clear_seam(arr)
    # write
    write_prep_arr(arr, write_dir, PREP_DATA_FILENAME)


def process_separate_scans(prep_obj, dirs, scans, dir):
    if len(scans) == 0:
        return
    nproc = min(len(dirs), os.cpu_count() * 2)
    poollist = [(dirs[i], ut.join(dir, f'scan_{str(scans[i])}', 'preprocessed_data')) for i in range(len(dirs))]
    func = partial(read_scan_save, prep_obj)
    with Pool(processes=nproc) as pool:
        pool.map_async(func, poollist)
        pool.close()
        pool.join()


def report_corr_err(q, ref_scan, dir_no, save_dir):
    col_gap = 2
    scan_col_width = 10
    linesep = os.linesep
    report_table = f'correlation errors related to scan {ref_scan}{linesep}{linesep}'
    table_title = 'scan'
    table_title += table_title[0].ljust(scan_col_width + col_gap)
    table_title += f'correlation error{linesep}'
    report_table += table_title

    no = dir_no
    while no > 0:
        (scan, err) = q.get()
        row = str(scan)
        row += row[0].ljust(scan_col_width + col_gap)
        row += f'{err}{linesep}'
        report_table += row
        no -= 1

    with open(ut.join(save_dir, f'corr_err_{ref_scan}.txt'), 'w+') as f:
        f.write(report_table)
        f.flush()


def combine_scans(prep_obj, dirs, inds):
    results = []

    def collect_result(result):
        results.append(result)

    if len(dirs) == 1:
        return prep_obj.read_scan(dirs[0])
    scans_order = np.argsort(inds).tolist()
    refarr = None
    dir_no = len(dirs)
    ref_dir = ''
    while refarr is None and dir_no > 0:
        ref_dir = dirs.pop(scans_order[0])
        refarr = prep_obj.read_scan(ref_dir)
        dir_no -= 1
    if refarr is None:
        return None

    # assumming here the scan number is the last literal group in dir
    ref_array_scan = int(next(re.finditer(r'\d+$', ref_dir)).group(0))

    # start reporting process. It will get correlation error for each scan with reference
    # to the refarray. It will receive the errors via queue.
    q = Queue()
    p = Process(target=report_corr_err, args=(q, ref_array_scan, dir_no, prep_obj.experiment_dir))
    p.start()

    # It is faster to run concurrently on cpu than on gpu which needs uploading
    # array on gpu memory. Setting library here before starting multiple processes
    devlib = importlib.import_module('cohere_core.lib.nplib').nplib
    dvut.set_lib(devlib)

    nproc = min(len(dirs), os.cpu_count() * 2)

    sumarr = np.zeros_like(refarr)
    sumarr = sumarr + refarr

    func = partial(read_align, prep_obj, refarr)
    with Pool(processes=nproc) as pool:
        pool.map_async(func, dirs, callback=collect_result)
        pool.close()
        pool.join()
        pool.terminate()

    if len(results) > 0:
        for res in results[0]:
            [ar, er, scan] = res
            sumarr = sumarr + ar
            q.put((scan, er))
    else:
        print(f'did not find any scans to align with {ref_array_scan}')

    sumarr = prep_obj.det_obj.clear_seam(sumarr)
    return sumarr


class Preparer():
    def __init__(self, prep_obj):
        """
        Creates PrepData instance for beamline aps_34idc. Sets fields to configuration parameters.
        Parameters
        ----------
        experiment_dir : str
            directory where the files for the experiment processing are created
        Returns
        -------
        PrepData object
        """
        self.prep_obj = prep_obj
        self.no_scan_ranges = len(self.prep_obj.scan_ranges)
        self.unit_dirs_scan_indexes = {}


    def add_scan(self, scan_no, subdir):
        i = 0
        while scan_no > self.prep_obj.scan_ranges[i][1]:
            i += 1
            if i == self.no_scan_ranges:
                return
        if scan_no >= self.prep_obj.scan_ranges[i][0]:
            # add the scan
            if i not in self.unit_dirs_scan_indexes.keys():
                self.unit_dirs_scan_indexes[i] = [[], []]
            self.unit_dirs_scan_indexes[i][0].append(subdir)
            self.unit_dirs_scan_indexes[i][1].append(scan_no)


    def get_batches(self):
        data_dir = self.prep_obj.data_dir
        for scan_dir in os.listdir(data_dir):
            subdir = ut.join(data_dir, scan_dir)
            if os.path.isdir(subdir):
                # exclude directories with fewer tif files than min_files
                if len(glob.glob1(subdir, "*.tif")) < self.prep_obj.min_files and len(
                        glob.glob1(subdir, "*.tiff")) < self.prep_obj.min_files:
                    continue
                last_digits = re.search(r'\d+$', scan_dir)
                if last_digits is not None:
                    scan = int(last_digits.group())
                    if scan in self.prep_obj.exclude_scans:
                        continue
                    if self.prep_obj.auto_data and not self.prep_obj.separate_scans and scan in self.prep_obj.outliers_scans:
                        continue
                self.add_scan(scan, subdir)
        return list(self.unit_dirs_scan_indexes.values())


    def process_batch(self, dirs, scans, save_dir, filename):
        if len(dirs) == 1:
            arr = self.prep_obj.read_scan(dirs[0])
        else:
            arr = combine_scans(self.prep_obj, dirs, scans)
            arr = self.prep_obj.det_obj.clear_seam(arr)
        write_prep_arr(arr, save_dir, filename)


class SinglePreparer(Preparer):
    def __init__(self, prep_obj):
        """
        Creates PrepData instance for beamline aps_34idc. Sets fields to configuration parameters.
        Parameters
        ----------
        experiment_dir : str
            directory where the files for the experiment processing are created
        Returns
        -------
        PrepData object
        """
        super().__init__(prep_obj)

    def prepare(self, batches):
        all_dirs = []
        all_scans = []
        for batch in batches:
            all_dirs.extend(batch[0])
            all_scans.extend(batch[1])
        self.process_batch(all_dirs, all_scans, ut.join(self.prep_obj.experiment_dir, 'preprocessed_data'), PREP_DATA_FILENAME)


class SepPreparer(Preparer):
    def __init__(self, prep_obj):
        """
        Creates PrepData instance for beamline aps_34idc. Sets fields to configuration parameters.
        Parameters
        ----------
        experiment_dir : str
            directory where the files for the experiment processing are created
        Returns
        -------
        PrepData object
        """
        super().__init__(prep_obj)

    def prepare(self, batches):
        processes = []
        if self.prep_obj.separate_scans:
            dirs = []
            scans = []
            for batch in batches:
                dirs.extend(batch[0])
                scans.extend(batch[1])
            save_dir = self.prep_obj.experiment_dir
            process_separate_scans(self.prep_obj, dirs, scans, save_dir)
        else:
            for batch in batches:
                dirs = batch[0]
                scans = batch[1]
                indx = str(scans[0])
                if len(scans) > 1:
                    indx = f'{indx}-{str(scans[-1])}'
                save_dir = ut.join(self.prep_obj.experiment_dir, f'scan_{indx}', 'preprocessed_data')
                p = Process(target=self.process_batch,
                            args=(dirs, scans, save_dir, PREP_DATA_FILENAME))
                p.start()
                processes.append(p)
            for p in processes:
                p.join()<|MERGE_RESOLUTION|>--- conflicted
+++ resolved
@@ -20,12 +20,8 @@
     """
     if not os.path.exists(save_dir):
         os.makedirs(save_dir)
-<<<<<<< HEAD
     print(f"Saving array (max={int(arr.max())}) as {save_dir + '/' + filename}")
-    ut.save_tif(arr, save_dir + '/' + filename)
-=======
     ut.save_tif(arr, ut.join(save_dir, filename))
->>>>>>> b99d9cd9
 
 
 def read_align(prep_obj, refarr, dir):
