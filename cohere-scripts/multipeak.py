# #########################################################################
# Copyright (c) , UChicago Argonne, LLC. All rights reserved.             #
#                                                                         #
# See LICENSE file.                                                       #
# #########################################################################

"""
This user script processes the multi-peak reconstructed image for visualization.
After the script is executed the experiment directory will contain image.vti file containing density, support, and the
three components of atomic displacement.
"""

__author__ = "Nick Porter"
__copyright__ = "Copyright (c), UChicago Argonne, LLC."
__docformat__ = 'restructuredtext en'
__all__ = ['calc_geometry',
           'rotate_peaks',
           'twin_matrix',
           'center_mp',
           'write_vti',
           'process_dir']

from pathlib import Path
import numpy as np
from tvtk.api import tvtk
from multiprocessing import Process
<<<<<<< HEAD
from prep_helper import Preparer, combine_scans, write_prep_arr
from matplotlib import pyplot as plt
=======
>>>>>>> 6ccf66ef
from skimage import transform
import scipy.ndimage as ndi
from scipy.spatial.transform import Rotation as R
import cohere_core.utilities as ut
<<<<<<< HEAD
from beamlines.aps_34idc import instrument as instr


def calc_geometry(prep_obj, scans, shape, o_twin):
    """Calculates the rotation matrix and voxel size for a given peak"""
    config_map = ut.read_config(prep_obj.experiment_dir + '/conf/config_instr')
    config_map['multipeak'] = True
    instr_obj = instr.Instrument()
    instr_obj.initialize(config_map, scans[-1])
    B_recip, _ = instr_obj.get_geometry(shape, xtal=True)
    B_recip = np.stack([B_recip[1, :], B_recip[0, :], B_recip[2, :]])
    rs_voxel_size = np.mean([np.linalg.norm(B_recip[:, i]) for i in range(3)])  # Units are inverse nanometers
    B_recip = o_twin @ B_recip
    return B_recip, rs_voxel_size


def rolloff3d(shape, sigma):
    mask = np.zeros(shape)
    mask[3*sigma:-3*sigma, 3*sigma:-3*sigma, 3*sigma:-3*sigma] = 1
    submask = np.zeros((2*sigma+1, 2*sigma+1, 2*sigma+1))
    a, b, c = np.mgrid[-sigma:sigma+1, -sigma:sigma+1, -sigma:sigma+1]
    submask[a**2+b**2+c**2 < sigma**2] = 1

    mask = ndi.binary_dilation(mask, submask).astype(float)
    mask = ndi.gaussian_filter(mask, sigma)
    return mask


def pad_to_cube(arr):
    padx, pady, padz = (np.max(arr.shape) - np.array(arr.shape)) // 2
    arr = np.pad(arr, ((padx, padx), (pady, pady), (padz, padz)))
    if len(np.unique(arr.shape)) != 1:
        padx, pady, padz = np.max(arr.shape) - np.array(arr.shape)
        arr = np.pad(arr, ((padx, 0), (pady, 0), (padz, 0)))
    return arr

=======


def calc_geometry(instr_obj, shape, scan, o_twin):
    """Calculates the rotation matrix and voxel size for a given peak"""
    B_recip, _ = instr_obj.get_geometry(shape, scan, xtal=True)
    B_recip = np.stack([B_recip[1, :], B_recip[0, :], B_recip[2, :]])
    rs_voxel_size = np.max([np.linalg.norm(B_recip[:, i]) for i in range(3)])  # Units are inverse nanometers
    B_recip = o_twin @ B_recip
    return B_recip, rs_voxel_size


def rolloff3d(shape, sigma):
    mask = np.zeros(shape)
    mask[3*sigma:-3*sigma, 3*sigma:-3*sigma, 3*sigma:-3*sigma] = 1
    submask = np.zeros((2*sigma+1, 2*sigma+1, 2*sigma+1))
    a, b, c = np.mgrid[-sigma:sigma+1, -sigma:sigma+1, -sigma:sigma+1]
    submask[a**2+b**2+c**2 < sigma**2] = 1

    mask = ndi.binary_dilation(mask, submask).astype(float)
    mask = ndi.gaussian_filter(mask, sigma)
    return mask


def pad_to_cube(arr):
    padx, pady, padz = (np.max(arr.shape) - np.array(arr.shape)) // 2
    arr = np.pad(arr, ((padx, padx), (pady, pady), (padz, padz)))
    if len(np.unique(arr.shape)) != 1:
        padx, pady, padz = np.max(arr.shape) - np.array(arr.shape)
        arr = np.pad(arr, ((padx, 0), (pady, 0), (padz, 0)))
    return arr

>>>>>>> 6ccf66ef

def rotate_peaks(prep_obj, data, B_recip, voxel_size):
    """Rotates the diffraction pattern of a given peak to the common reference frame"""
    print("rotating diffraction pattern")
    vx_dims = np.array([np.linalg.norm(B_recip[:, i]) for i in range(3)])
    vx_dims = vx_dims / vx_dims.max()
    data = transform.rescale(data, 1/vx_dims, order=5)
    data = pad_to_cube(data)
    mask = np.ones_like(data)
    print(mask.shape)

    for i in range(3):
        B_recip[:, i] = B_recip[:, i] * vx_dims[i]

    matrix = voxel_size*np.linalg.inv(B_recip)
    center = np.array(data.shape) // 2
    translation = center - np.dot(matrix, center)
    data = ndi.affine_transform(data, matrix, order=5, offset=translation)
    mask = ndi.affine_transform(mask, matrix, order=1, offset=translation)
    mask[mask < 0.99] = 0

    final_size = prep_obj.final_size
    shp = np.array([final_size, final_size, final_size]) // 2

    # Pad the array to the largest dimensions
    shp1 = np.array(data.shape) // 2
    pad = shp - shp1
    pad[pad < 0] = 0
    data = np.pad(data, [(pad[0], pad[0]), (pad[1], pad[1]), (pad[2], pad[2])])
    mask = np.pad(mask, [(pad[0], pad[0]), (pad[1], pad[1]), (pad[2], pad[2])])

    # Crop the array to the final dimensions
    shp1 = np.array(data.shape) // 2
    start, end = shp1 - shp, shp1 + shp
    data = data[start[0]:end[0], start[1]:end[1], start[2]:end[2]]
    mask = mask[start[0]:end[0], start[1]:end[1], start[2]:end[2]]

    return data, mask.astype("?")


def refine_mask(init_mask, data):
    matrix = 0.8 * np.identity(3)
    center = np.array(data.shape) / 2
    offset = center - np.dot(matrix, center)
    mask = ndi.affine_transform(data, matrix, offset=offset, order=3)
    mask = ndi.gaussian_filter(mask, sigma=5) > 2

    dd = 5
    struct = np.zeros((dd, dd, dd))
    x, y, z = np.mgrid[-1:1:1j*dd, -1:1:1j*dd, -1:1:1j*dd]
    struct[x**2 + y**2 + z**2 < 1] = 1
    mask = ndi.binary_dilation(mask, structure=struct, iterations=1)
    return init_mask | np.invert(mask)


def twin_matrix(hklin, hklout, twin_plane, sample_axis):
    r1 = ut.normalize(hklin)
    r3 = ut.normalize(np.cross(hklin, hklout))
    r2 = ut.normalize(np.cross(r3, r1))
    rmat = np.stack([r1, r2, r3])

    twin_plane = rmat @ twin_plane
    theta = np.arccos(twin_plane @ sample_axis / (np.linalg.norm(twin_plane)*np.linalg.norm(sample_axis)))
    vec = ut.normalize(np.cross(twin_plane, sample_axis))

    return R.from_rotvec(vec * -theta).as_matrix()


<<<<<<< HEAD
class MultPeakPreparer(Preparer):
    def __init__(self, prep_obj):
        """
        Creates PrepData instance for beamline aps_34idc. Sets fields to configuration parameters.
        Parameters
        ----------
        experiment_dir : str
            directory where the files for the experiment processing are created
        Returns
        -------
        PrepData object
        """
        super().__init__(prep_obj)
        try:
            self.o_twin = twin_matrix(prep_obj.hkl_in, prep_obj.hkl_out, prep_obj.twin_plane,
                                      prep_obj.sample_axis)
        except KeyError:
            self.o_twin = np.identity(3)

    def get_batches(self):
        batches = super().get_batches()
        for batch in batches:
            # figure order of the batches relative to params stored in prep_obj
            index = batch[1][0]  # first index of scan in batch
            i = 0
            while index > self.prep_obj.scan_ranges[i][-1]:
                i += 1
            batch.append(i)
            shape = self.prep_obj.read_scan(batch[0][0]).shape
            B_recip, rs_voxel_size = calc_geometry(self.prep_obj, batch[1], shape, self.o_twin)
            batch.append(B_recip)
            batch.append(rs_voxel_size)  # reciprocal-space voxel size in inverse nanometers
            batch.append(2*np.pi/(rs_voxel_size*self.prep_obj.final_size))  # direct-space voxel size in nanometers
        return batches

    def prepare(self, batches):
        processes = []
        rs_voxel_size = max(batch[4] for batch in batches)
        ds_voxel_size = min(batch[5] for batch in batches)
        f = self.prep_obj.experiment_dir + '/conf/config_mp'
        mp_config = ut.read_config(f)
        mp_config["rs_voxel_size"] = rs_voxel_size
        mp_config["ds_voxel_size"] = ds_voxel_size
        ut.write_config(mp_config, f)
        for batch in batches:
            dirs = batch[0]
            scans = batch[1]
            order = batch[2]
            B_recip = batch[3]
            conf_scans = f"{self.prep_obj.scan_ranges[order][0]}-{self.prep_obj.scan_ranges[order][1]}"
            geometry = {
                "peak_hkl": self.prep_obj.orientations[order],
                "rmatrix": B_recip.tolist(),
                "lattice": mp_config["lattice_size"],
                "rs_voxel_size": rs_voxel_size,
                "ds_voxel_size": ds_voxel_size,
                "final_size": self.prep_obj.final_size
            }
            orientation = "".join(f"{o}" for o in geometry["peak_hkl"])
            save_dir = f"{self.prep_obj.experiment_dir}/mp_{conf_scans}_{orientation}"
            if not Path(save_dir).exists():
                Path(save_dir).mkdir()
            ut.write_config(geometry, f"{save_dir}/geometry")
            p = Process(target=self.process_batch,
                        args=(dirs, scans, f"{save_dir}/preprocessed_data", 'prep_data.tif'))
            p.start()
            processes.append(p)
        for p in processes:
            p.join()

    def process_batch(self, dirs, scans, save_dir, filename):
        batch_arr = combine_scans(self.prep_obj, dirs, scans)
        batch_arr = self.prep_obj.det_obj.clear_seam(batch_arr)
        write_prep_arr(batch_arr, save_dir, filename)
=======
def preprocess(preprocessor, instr_obj, scans_dirs, experiment_dir, mp_conf_map):
    try:
        o_twin = twin_matrix(mp_conf_map.get('hkl_in'),
                             mp_conf_map.get('hkl_out'),
                             mp_conf_map.get('twin_plane'),
                             mp_conf_map.get('sample_axis'))
    except KeyError:
        o_twin = np.identity(3)

    shape = instr_obj.get_scan_array(scans_dirs[0][0][1]).shape

    batches_rs_voxel_sizes = []
    batches_ds_voxel_sizes = []
    batches_B_recipes = []
    for batch in scans_dirs:
        first_scan = batch[0][0]
        B_recip, rs_voxel_size = calc_geometry(instr_obj, shape, first_scan, o_twin)
        batches_rs_voxel_sizes.append(rs_voxel_size)   # reciprocal-space voxel size in inverse nanometers
        batches_ds_voxel_sizes.append(2*np.pi/(rs_voxel_size*shape[0]))  # direct-space voxel size in nanometers
        batches_B_recipes.append(B_recip)

    rs_voxel_size = max(batches_rs_voxel_sizes)
    ds_voxel_size = min(batches_ds_voxel_sizes)
    # add the voxel size to config and save
    mp_conf_map["rs_voxel_size"] = rs_voxel_size
    mp_conf_map["ds_voxel_size"] = ds_voxel_size
    ut.write_config(mp_conf_map, ut.join(experiment_dir, 'conf', 'config_mp'))

    # run preprocessor for each batch (data set related to peak)
    processes = []
    conf_scans = mp_conf_map.get('scan').split(',')
    for i, batch in enumerate(scans_dirs):
        dirs = batch[0]
        scans = batch[1]
        geometry = {
            "peak_hkl": mp_conf_map.get('orientations')[i],
            "rmatrix": batches_B_recipes[i].tolist(),
            "lattice": mp_conf_map.get('lattice_size'),
            "rs_voxel_size": rs_voxel_size,
            "ds_voxel_size": ds_voxel_size,
            "final_size": mp_conf_map.get('final_size')
        }
        orientation = "".join(f"{o}" for o in geometry["peak_hkl"])
        save_dir = ut.join(experiment_dir, f'mp_{conf_scans[i]}_{orientation}')
        if not Path(save_dir).exists():
            Path(save_dir).mkdir()
        ut.write_config(geometry, ut.join(save_dir, 'geometry'))

        p = Process(target=preprocessor.process_batch,
                    args=(instr_obj.get_scan_array, batch, ut.join(save_dir, 'preprocessed_data', 'prep_data.tif'), experiment_dir))
        p.start()
        processes.append(p)

    for p in processes:
        p.join()
>>>>>>> 6ccf66ef


def center_mp(image, support):
    """
    Shifts the image and support arrays so the center of mass is in the center of array.
    Parameters
    ----------
    image, support : ndarray, ndarray
        image and support arrays to evaluate and shift
    Returns
    -------
    image, support : ndarray, ndarray
        shifted arrays
    """
    density = image[0]
    shape = density.shape
    max_coordinates = list(np.unravel_index(np.argmax(density), shape))
    for i in range(len(max_coordinates)):
        for j in range(10):
            image[j] = np.roll(image[j], int(shape[i] / 2) - max_coordinates[i], i)
        support = np.roll(support, int(shape[i] / 2) - max_coordinates[i], i)

    com = ndi.center_of_mass(density * support)

    # place center of mass in the center
    for i in range(len(shape)):
        for j, subimage in enumerate(image):
            image[j] = np.roll(subimage, int(shape[i] / 2 - com[i]), axis=i)
        support = np.roll(support, int(shape[i] / 2 - com[i]), axis=i)

    # set center displacement to zero, use as a reference
    half = np.array(shape) // 2
    for i in [1, 2, 3]:
        image[i] = image[i] - image[i, half[0], half[1], half[2]]

    return image, support


def write_vti(data, px, savedir, is_twin=False):
    # Create the vtk object for the data
    if is_twin:
        prepend = "twin_"
    else:
        prepend = ""
    print("Preparing VTK data")
    grid = tvtk.ImageData(dimensions=data[0].shape, spacing=(px, px, px))
    # Set the data to the image/support/distortion
    names = ["density", "u_x", "u_y", "u_z", "s_xx", "s_yy", "s_zz", "s_xy", "s_yz", "s_zx", "support"]
    for img, name in zip(data, names):
        arr = tvtk.DoubleArray()
        arr.from_array(img.ravel())
        arr.name = name
        grid.point_data.add_array(arr)

    # print("Saving VTK")
    # Create the writer object
    writer = tvtk.XMLImageDataWriter(file_name=f"{savedir}/{prepend}full_data.vti")
    writer.set_input_data(grid)
    # Save the data
    writer.write()
    print(f"saved file: {savedir}/{prepend}full_data.vti")


def process_dir(exp_dir, rampups=1, make_twin=True):
    """
    Loads arrays from files in results directory. If reciprocal array exists, it will save reciprocal info in tif
    format.

    Parameters
    ----------
    exp_dir : str
        the directory where phasing results are saved
    rampups : int
        factor to apply to rampups operation, i.e. smoothing the image
    make_twin : bool
        if True visualize twin
    """
    res_dir = Path(exp_dir) / "results_phasing"
    save_dir = Path(exp_dir) / "results_viz"
    # create dir if does not exist
    print(save_dir)
    if not save_dir.exists():
        save_dir.mkdir()
    for f in save_dir.iterdir():
        f.unlink()

    image = np.load(f"{res_dir}/reconstruction.npy")
<<<<<<< HEAD
=======
    image = np.moveaxis(image, 3, 0)
>>>>>>> 6ccf66ef
    image[0] = image[0] / np.max(image[0])
    support = np.load(f"{res_dir}/support.npy")

    image, support = center_mp(image, support)
    if rampups > 1:
        image = ut.remove_ramp(image, ups=rampups)
    np.save(f"{res_dir}/reconstruction.npy", np.moveaxis(image, 0, -1))

    px = ut.read_config(f"{exp_dir}/conf/config_mp")["ds_voxel_size"]

    write_vti(image, px, save_dir)

    if make_twin:
        image = np.flip(image, axis=(1, 2, 3))
        image[1:-1] *= -1
        if support is not None:
            support = np.flip(support)
            image, support = center_mp(image, support)
        if rampups > 1:
            image = ut.remove_ramp(image, ups=rampups)
        write_vti(image, px, save_dir, is_twin=True)<|MERGE_RESOLUTION|>--- conflicted
+++ resolved
@@ -24,17 +24,12 @@
 import numpy as np
 from tvtk.api import tvtk
 from multiprocessing import Process
-<<<<<<< HEAD
 from prep_helper import Preparer, combine_scans, write_prep_arr
 from matplotlib import pyplot as plt
-=======
->>>>>>> 6ccf66ef
 from skimage import transform
 import scipy.ndimage as ndi
 from scipy.spatial.transform import Rotation as R
 import cohere_core.utilities as ut
-<<<<<<< HEAD
-from beamlines.aps_34idc import instrument as instr
 
 
 def calc_geometry(prep_obj, scans, shape, o_twin):
@@ -70,39 +65,6 @@
         arr = np.pad(arr, ((padx, 0), (pady, 0), (padz, 0)))
     return arr
 
-=======
-
-
-def calc_geometry(instr_obj, shape, scan, o_twin):
-    """Calculates the rotation matrix and voxel size for a given peak"""
-    B_recip, _ = instr_obj.get_geometry(shape, scan, xtal=True)
-    B_recip = np.stack([B_recip[1, :], B_recip[0, :], B_recip[2, :]])
-    rs_voxel_size = np.max([np.linalg.norm(B_recip[:, i]) for i in range(3)])  # Units are inverse nanometers
-    B_recip = o_twin @ B_recip
-    return B_recip, rs_voxel_size
-
-
-def rolloff3d(shape, sigma):
-    mask = np.zeros(shape)
-    mask[3*sigma:-3*sigma, 3*sigma:-3*sigma, 3*sigma:-3*sigma] = 1
-    submask = np.zeros((2*sigma+1, 2*sigma+1, 2*sigma+1))
-    a, b, c = np.mgrid[-sigma:sigma+1, -sigma:sigma+1, -sigma:sigma+1]
-    submask[a**2+b**2+c**2 < sigma**2] = 1
-
-    mask = ndi.binary_dilation(mask, submask).astype(float)
-    mask = ndi.gaussian_filter(mask, sigma)
-    return mask
-
-
-def pad_to_cube(arr):
-    padx, pady, padz = (np.max(arr.shape) - np.array(arr.shape)) // 2
-    arr = np.pad(arr, ((padx, padx), (pady, pady), (padz, padz)))
-    if len(np.unique(arr.shape)) != 1:
-        padx, pady, padz = np.max(arr.shape) - np.array(arr.shape)
-        arr = np.pad(arr, ((padx, 0), (pady, 0), (padz, 0)))
-    return arr
-
->>>>>>> 6ccf66ef
 
 def rotate_peaks(prep_obj, data, B_recip, voxel_size):
     """Rotates the diffraction pattern of a given peak to the common reference frame"""
@@ -171,82 +133,6 @@
     return R.from_rotvec(vec * -theta).as_matrix()
 
 
-<<<<<<< HEAD
-class MultPeakPreparer(Preparer):
-    def __init__(self, prep_obj):
-        """
-        Creates PrepData instance for beamline aps_34idc. Sets fields to configuration parameters.
-        Parameters
-        ----------
-        experiment_dir : str
-            directory where the files for the experiment processing are created
-        Returns
-        -------
-        PrepData object
-        """
-        super().__init__(prep_obj)
-        try:
-            self.o_twin = twin_matrix(prep_obj.hkl_in, prep_obj.hkl_out, prep_obj.twin_plane,
-                                      prep_obj.sample_axis)
-        except KeyError:
-            self.o_twin = np.identity(3)
-
-    def get_batches(self):
-        batches = super().get_batches()
-        for batch in batches:
-            # figure order of the batches relative to params stored in prep_obj
-            index = batch[1][0]  # first index of scan in batch
-            i = 0
-            while index > self.prep_obj.scan_ranges[i][-1]:
-                i += 1
-            batch.append(i)
-            shape = self.prep_obj.read_scan(batch[0][0]).shape
-            B_recip, rs_voxel_size = calc_geometry(self.prep_obj, batch[1], shape, self.o_twin)
-            batch.append(B_recip)
-            batch.append(rs_voxel_size)  # reciprocal-space voxel size in inverse nanometers
-            batch.append(2*np.pi/(rs_voxel_size*self.prep_obj.final_size))  # direct-space voxel size in nanometers
-        return batches
-
-    def prepare(self, batches):
-        processes = []
-        rs_voxel_size = max(batch[4] for batch in batches)
-        ds_voxel_size = min(batch[5] for batch in batches)
-        f = self.prep_obj.experiment_dir + '/conf/config_mp'
-        mp_config = ut.read_config(f)
-        mp_config["rs_voxel_size"] = rs_voxel_size
-        mp_config["ds_voxel_size"] = ds_voxel_size
-        ut.write_config(mp_config, f)
-        for batch in batches:
-            dirs = batch[0]
-            scans = batch[1]
-            order = batch[2]
-            B_recip = batch[3]
-            conf_scans = f"{self.prep_obj.scan_ranges[order][0]}-{self.prep_obj.scan_ranges[order][1]}"
-            geometry = {
-                "peak_hkl": self.prep_obj.orientations[order],
-                "rmatrix": B_recip.tolist(),
-                "lattice": mp_config["lattice_size"],
-                "rs_voxel_size": rs_voxel_size,
-                "ds_voxel_size": ds_voxel_size,
-                "final_size": self.prep_obj.final_size
-            }
-            orientation = "".join(f"{o}" for o in geometry["peak_hkl"])
-            save_dir = f"{self.prep_obj.experiment_dir}/mp_{conf_scans}_{orientation}"
-            if not Path(save_dir).exists():
-                Path(save_dir).mkdir()
-            ut.write_config(geometry, f"{save_dir}/geometry")
-            p = Process(target=self.process_batch,
-                        args=(dirs, scans, f"{save_dir}/preprocessed_data", 'prep_data.tif'))
-            p.start()
-            processes.append(p)
-        for p in processes:
-            p.join()
-
-    def process_batch(self, dirs, scans, save_dir, filename):
-        batch_arr = combine_scans(self.prep_obj, dirs, scans)
-        batch_arr = self.prep_obj.det_obj.clear_seam(batch_arr)
-        write_prep_arr(batch_arr, save_dir, filename)
-=======
 def preprocess(preprocessor, instr_obj, scans_dirs, experiment_dir, mp_conf_map):
     try:
         o_twin = twin_matrix(mp_conf_map.get('hkl_in'),
@@ -302,7 +188,6 @@
 
     for p in processes:
         p.join()
->>>>>>> 6ccf66ef
 
 
 def center_mp(image, support):
@@ -390,10 +275,6 @@
         f.unlink()
 
     image = np.load(f"{res_dir}/reconstruction.npy")
-<<<<<<< HEAD
-=======
-    image = np.moveaxis(image, 3, 0)
->>>>>>> 6ccf66ef
     image[0] = image[0] / np.max(image[0])
     support = np.load(f"{res_dir}/support.npy")
 
