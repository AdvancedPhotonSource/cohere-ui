# #########################################################################
# Copyright (c) , UChicago Argonne, LLC. All rights reserved.             #
#                                                                         #
# See LICENSE file.                                                       #
# #########################################################################

"""
This user script processes reconstructed image for visualization.
After the script is executed the experiment directory will contain image.vts file for each reconstructed image in the given directory tree.
"""

__author__ = "Ross Harder"
__copyright__ = "Copyright (c), UChicago Argonne, LLC."
__docformat__ = 'restructuredtext en'
__all__ = ['process_dir',
           'handle_visualization',
           'main']

import argparse
import os
import numpy as np
from functools import partial
from multiprocessing import Pool, cpu_count
import importlib
import cohere_core.utilities as ut
from tvtk.api import tvtk
import multipeak as mp
import common as com


class CXDViz:
    """
    CXDViz(self, crop, geometry)
    ===================================
    Class, generates files for visualization from reconstructed suite.
    crop : list
        list of fractions; the fractions will be multipled by dimensions to derive region to visualize
    geometry : tuple of arrays
        arrays containing geometry in reciprocal and direct space
    """
    __all__ = ['visualize']

    dir_arrs = {}
    recip_arrs = {}

    def __init__(self, crop, geometry):
        """
        The constructor creates objects assisting with visualization.
        Parameters
        ----------
        crop : tuple or list
            list of fractions; the fractions will be applied to each dimension to derive region to visualize
        geometry : tuple of arrays
            arrays containing geometry in reciprocal and direct space
        Returns
        -------
        constructed object
        """
        self.crop = crop
        self.Trecip, self.Tdir = geometry
        self.dirspace_uptodate = 0
        self.recipspace_uptodate = 0


    def visualize(self, image, support, coh, save_dir, unwrap=False, is_twin=False):
        """
        Manages visualization process. Saves the results in a given directory in files: image.vts, support.vts, and coherence.vts. If is_twin then the saved files have twin prefix.
        Parameters
        ----------
        image : ndarray
            image array
        support : ndarray
            support array or None
        coh : ndarray
            coherence array or None
        save_dir : str
            a directory to save the results
        is_twin : boolean
            True if the image array is result of reconstruction, False if is_twin of reconstructed array.
        """
        save_dir = save_dir.replace(os.sep, '/')
        arrays = {"imAmp": abs(image), "imPh": np.angle(image)}

          # unwrap phase here
        if unwrap:
            from skimage import restoration
            arrays['imUwPh'] = restoration.unwrap_phase(arrays['imPh'])

        self.add_ds_arrays(arrays)
        if is_twin:
            self.write_directspace(ut.join(save_dir, 'twin_image'))
        else:
            self.write_directspace(ut.join(save_dir, 'image'))
        self.clear_direct_arrays()
        if support is not None:
            arrays = {"support": support}
            self.add_ds_arrays(arrays)
            if is_twin:
                self.write_directspace(ut.join(save_dir, 'twin_support'))
            else:
                self.write_directspace(ut.join(save_dir, 'support'))
            self.clear_direct_arrays()

        if coh is not None:
            coh = np.fft.fftshift(np.fft.fftn(np.fft.fftshift(coh)))
            coh = ut.pad_center(coh, image.shape)
            arrays = {"cohAmp": np.abs(coh), "cohPh": np.angle(coh)}
            self.add_ds_arrays(arrays)
            self.write_directspace(ut.join(save_dir, 'coherence'))
            self.clear_direct_arrays()


    def update_dirspace(self, shape, orig_shape):
        """
        Updates direct space grid.
        Parameters
        ----------
        shape : tuple
            shape of reconstructed array
        Returns
        -------
        nothing
        """
        dims = list(shape)
        self.dxdir = 1.0 / orig_shape[0]
        self.dydir = 1.0 / orig_shape[1]
        self.dzdir = 1.0 / orig_shape[2]

        r = np.mgrid[
            0:dims[0] * self.dxdir:self.dxdir, \
            0:dims[1] * self.dydir:self.dydir, \
            0:dims[2] * self.dzdir:self.dzdir]

        r.shape = 3, dims[0] * dims[1] * dims[2]

        self.dir_coords = np.dot(self.Tdir, r).transpose()

        self.dirspace_uptodate = 1

    def update_recipspace(self, shape):
        """
        Updates reciprocal space grid.
        Parameters
        ----------
        shape : tuple
            shape of reconstructed array
        Returns
        -------
        nothing
        """
        dims = list(shape)
        q = np.mgrid[0:dims[0], 0:dims[1], 0:dims[2]]

        q.shape = 3, dims[0] * dims[1] * dims[2]

        self.recip_coords = np.dot(self.Trecip, q).transpose()
        self.recipspace_uptodate = 1


    def clear_direct_arrays(self):
        self.dir_arrs.clear()


    def clear_recip_arrays(self):
        self.recip_arrs.clear()


    def add_ds_arrays(self, named_arrays, logentry=None):
        names = sorted(list(named_arrays.keys()))
        shape = named_arrays[names[0]].shape
        if not self.are_same_shapes(named_arrays, shape):
            print('arrays in set should have the same shape')
            return
        # find crop beginning and ending
        [(x1, x2), (y1, y2), (z1, z2)] = self.get_crop_points(shape)
        for name in named_arrays.keys():
            self.dir_arrs[name] = named_arrays[name][x1:x2, y1:y2, z1:z2]
        if (not self.dirspace_uptodate):
            self.update_dirspace((x2 - x1, y2 - y1, z2 - z1), shape)


    def are_same_shapes(self, arrays, shape):
        for name in arrays.keys():
            arr_shape = arrays[name].shape
            for i in range(len(shape)):
                if arr_shape[i] != shape[i]:
                    return False
        return True


    def get_crop_points(self, shape):
        # shape and crop should be 3 long
        crop_points = []
        for i in range(len(shape)):
            cropped_size = int(shape[i] * self.crop[i])
            chopped = int((shape[i] - cropped_size) / 2)
            crop_points.append((chopped, chopped + cropped_size))
        return crop_points


    def get_ds_structured_grid(self, **args):
        sg = tvtk.StructuredGrid()
        arr0 = self.dir_arrs[list(self.dir_arrs.keys())[0]]
        dims = list(arr0.shape)
        sg.points = self.dir_coords
        for a in self.dir_arrs.keys():
            arr = tvtk.DoubleArray()
            arr.from_array(self.dir_arrs[a].ravel())
            arr.name = a
            sg.point_data.add_array(arr)

        sg.dimensions = (dims[2], dims[1], dims[0])
        sg.extent = 0, dims[2] - 1, 0, dims[1] - 1, 0, dims[0] - 1
        return sg


    def get_rs_structured_grid(self, **args):
        sg = tvtk.StructuredGrid()
        arr0 = self.recip_arrs[list(self.recip_arrs.keys())[0]]
        dims = list(arr0.shape)
        sg.points = self.recip_coords
        for a in self.recip_arrs.keys():
            arr = tvtk.DoubleArray()
            arr.from_array(self.recip_arrs[a].ravel())
            arr.name = a
            sg.point_data.add_array(arr)

        sg.dimensions = (dims[2], dims[1], dims[0])
        sg.extent = 0, dims[2] - 1, 0, dims[1] - 1, 0, dims[0] - 1
        return sg


    def write_directspace(self, filename, **args):
        filename = filename.replace(os.sep, '/')
        sgwriter = tvtk.XMLStructuredGridWriter()
        # sgwriter.file_type = 'binary'
        if filename.endswith(".vtk"):
            sgwriter.file_name = filename
        else:
            sgwriter.file_name = filename + '.vts'
        sgwriter.set_input_data(self.get_ds_structured_grid())
        sgwriter.write()
        print(f'saved file {filename}')


    def write_recipspace(self, filename, **args):
        filename = filename.replace(os.sep, '/')
        sgwriter = tvtk.XMLStructuredGridWriter()
        if filename.endswith(".vtk"):
            sgwriter.file_name = filename
        else:
            sgwriter.file_name = f'{filename}.vts'
        sgwriter.set_input_data(self.get_rs_structured_grid())
        sgwriter.write()
        print(f'saved file {filename}')


def process_dir(instrument, config_map, rampups, crop, unwrap, make_twin, res_dir_scan):
    """
    Loads arrays from files in results directory. If reciprocal array exists, it will save reciprocal info in tif format. It calls the save_CX function with the relevant parameters.
    Parameters
    ----------
    res_dir_conf : tuple
        tuple of two elements:
        res_dir - directory where the results of reconstruction are saved
        conf_dict - dictionary containing configuration parameters
    Returns
    -------
    nothing
    """
    [res_dir, scan] = res_dir_scan
    if 'save_dir' in config_map:
        save_dir = config_map['save_dir']
    else:
        save_dir = res_dir.replace('_phasing', '_viz')
    # create dir if it does not exist
    if not os.path.exists(save_dir):
        os.makedirs(save_dir)
    # image file was checked in calling function
    imagefile = ut.join(res_dir, 'image.npy')
    try:
        image = np.load(imagefile)
        ut.save_tif(image, ut.join(save_dir, 'support.tif'))
    except:
        print(f'cannot load file {imagefile}')
        return

    # init support and coh, will be overridden if not None
    support = None
    coh = None

    supportfile = ut.join(res_dir, 'support.npy')
    if os.path.isfile(supportfile):
        try:
            support = np.load(supportfile)
            ut.save_tif(support, ut.join(save_dir, 'support.tif'))
        except:
            print(f'cannot load file {supportfile}')
    else:
        print(f'support file is missing in {res_dir} directory')

    # get geometry
    instrument.initialize(config_map, scan)
    geometry = instrument.get_geometry(image.shape)

    cohfile = ut.join(res_dir, 'coherence.npy')
    if os.path.isfile(cohfile):
        try:
            coh = np.load(cohfile)
        except:
            print(f'cannot load file {cohfile}')

    if rampups > 1:
        import importlib
        import cohere_core.utilities.dvc_utils as dvut

        devlib = importlib.import_module('cohere_core.lib.nplib').nplib
        dvut.set_lib(devlib)
        image = dvut.remove_ramp(image, ups=rampups)

    crop = crop + [1.0] * (len(image.shape) - len(crop))
    viz = CXDViz(crop, geometry)
    viz.visualize(image, support, coh, save_dir, unwrap)

    if make_twin:
        image = np.conjugate(np.flip(image))
        if support is not None:
            support = np.flip(support)
        viz.visualize(image, support, coh, save_dir, unwrap, True)


def handle_visualization(experiment_dir, rec_id=None, **kwargs):
    """
    If the image_file parameter is defined, the file is processed and vts file saved. Otherwise this function determines root directory with results that should be processed for visualization. Multiple images will be processed concurrently.
    Parameters
    ----------
    conf_dir : str
        directory where the file will be saved
    Returns
    -------
    nothing
    """
    print ('starting visualization process')

    debug = 'debug' in kwargs and kwargs['debug']
    conf_list = ['config_disp', 'config_instr', 'config_data']
    err_msg, conf_maps, converted = com.get_config_maps(experiment_dir, conf_list, debug)
    if len(err_msg) > 0:
        return err_msg

    main_conf_map = conf_maps['config']

    if 'multipeak' in main_conf_map and main_conf_map['multipeak']:
<<<<<<< HEAD
        mp.process_dir(experiment_dir, make_twin=False)
=======
        mp.process_dir(ut.join(experiment_dir, 'results_phasing'))
>>>>>>> b99d9cd9
    else:
        try:
            instr = importlib.import_module(f'beamlines.{main_conf_map["beamline"]}.instrument')
            instrument = instr.Instrument()
        except:
            print(f'cannot import beamlines.{main_conf_map["beamline"]}.instrument module.')
            return (f'cannot import beamlines.{main_conf_map["beamline"]}.instrument module.')

        instr_conf_map = conf_maps['config_instr']
        data_conf_map = conf_maps['config_data']
        disp_conf_map = conf_maps['config_disp']

        config_map = {}
        if ('separate_scans' in main_conf_map and main_conf_map['separate_scans']) or \
                ('separate_scan_ranges' in main_conf_map and main_conf_map['separate_scan_ranges']):
            config_map['diffractometer'] = instr_conf_map['diffractometer']
            config_map['specfile'] = instr_conf_map['specfile']
            separate = True
        else:
            config_map = instr_conf_map
            separate = False

        if 'binning' in data_conf_map:
            config_map['binning'] = data_conf_map['binning']

        # if save_dir is configured, add it to config_map
        if 'save_dir' in disp_conf_map:
            config_map['save_dir'] = disp_conf_map['save_dir']
        if 'rampups' in disp_conf_map:
            rampups = disp_conf_map['rampups']
        else:
            rampups = 1

        if 'make_twin' in disp_conf_map:
            make_twin = disp_conf_map['make_twin']
        else:
            make_twin = False

        if 'crop' in disp_conf_map:
            crop = disp_conf_map['crop']
        else:
            crop = []

        if 'unwrap' in disp_conf_map:
            unwrap = disp_conf_map['unwrap']
        else:
            unwrap = False

        if 'results_dir' in disp_conf_map:
            results_dir = disp_conf_map['results_dir'].replace(os.sep, '/')
            if not os.path.isdir(results_dir):
                print(f'the configured results_dir: {results_dir} does not exist')
                return(f'the configured results_dir: {results_dir} does not exist')
        elif separate:
            results_dir = experiment_dir
        elif rec_id is not None:
            results_dir = ut.join(experiment_dir, f'results_phasing_{rec_id}')
        else:
            results_dir = ut.join(experiment_dir, 'results_phasing')
        # find directories with image.npy file in the root of results_dir
        dirs = []
        for (dirpath, dirnames, filenames) in os.walk(results_dir):
            for file in filenames:
                if file.endswith('image.npy'):
                    dirs.append((dirpath).replace(os.sep, '/'))
        if len(dirs) == 0:
            print (f'no image.npy files found in the directory tree {results_dir}')
            return (f'no image.npy files found in the directory tree {results_dir}')

        last_scan = int(main_conf_map['scan'].split(',')[-1].split('-')[-1])
        if separate:
            scans = []
            # the scan that will be used to derive geometry is determined from the scan directory
            for dir in dirs:
                subdir = dir.removeprefix(f'{experiment_dir}/')
                if subdir.startswith('scan'):
                    scan_dir = subdir.split('/')[0]
                    scans.append(int(scan_dir.removeprefix('scan_').split('-')[-1]))
                else:
                    print(f'directory {dir} does not start with "scan", not visualizing')
            dirs = list(zip(dirs, scans))
        else:
            dirs = [[dir, last_scan] for dir in dirs]

        if len(dirs) == 1:
            process_dir(instrument, config_map, rampups, crop, unwrap, make_twin, dirs[0])
        else:
            func = partial(process_dir, instrument, config_map, rampups, crop, unwrap, make_twin)
            no_proc = min(cpu_count(), len(dirs))
            with Pool(processes = no_proc) as pool:
               pool.map_async(func, dirs)
               pool.close()
               pool.join()
    print ('done with processing display')
    return ''


def main():
    parser = argparse.ArgumentParser()
    parser.add_argument("experiment_dir", help="experiment directory")
    parser.add_argument("--rec_id", help="alternate reconstruction id")
    parser.add_argument("--debug", action="store_true",
                        help="if True the vrifier has no effect on processing")
    args = parser.parse_args()
    handle_visualization(args.experiment_dir, args.rec_id, debug=args.debug)


if __name__ == "__main__":
    main()

# python run_disp.py experiment_dir<|MERGE_RESOLUTION|>--- conflicted
+++ resolved
@@ -351,11 +351,7 @@
     main_conf_map = conf_maps['config']
 
     if 'multipeak' in main_conf_map and main_conf_map['multipeak']:
-<<<<<<< HEAD
-        mp.process_dir(experiment_dir, make_twin=False)
-=======
-        mp.process_dir(ut.join(experiment_dir, 'results_phasing'))
->>>>>>> b99d9cd9
+        mp.process_dir(ut.join(experiment_dir, 'results_phasing'), make_twin=False)
     else:
         try:
             instr = importlib.import_module(f'beamlines.{main_conf_map["beamline"]}.instrument')
